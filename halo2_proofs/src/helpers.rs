use crate::poly::Polynomial;
use ff::PrimeField;
use halo2curves::CurveAffine;
use std::io;

pub(crate) trait CurveRead: CurveAffine {
    /// Reads a compressed element from the buffer and attempts to parse it
    /// using `from_bytes`.
    fn read<R: io::Read>(reader: &mut R) -> io::Result<Self> {
        let mut compressed = Self::Repr::default();
        reader.read_exact(compressed.as_mut())?;
        Option::from(Self::from_bytes(&compressed))
            .ok_or_else(|| io::Error::new(io::ErrorKind::Other, "Invalid point encoding in proof"))
    }
}

impl<C: CurveAffine> CurveRead for C {}

pub(crate) trait SerdePrimeField: PrimeField {
    /// Reads a field element as bytes from the buffer using `from_repr`.
    /// Endianness is specified by `PrimeField` implementation.
    fn read<R: io::Read>(reader: &mut R) -> io::Result<Self> {
        let mut compressed = Self::Repr::default();
        reader.read_exact(compressed.as_mut())?;
        Option::from(Self::from_repr(compressed)).ok_or_else(|| {
            io::Error::new(io::ErrorKind::Other, "Invalid prime field point encoding")
        })
    }

    /// Writes a field element as bytes to the buffer using `to_repr`.
    /// Endianness is specified by `PrimeField` implementation.
    fn write<W: io::Write>(&self, writer: &mut W) -> io::Result<()> {
        writer.write_all(self.to_repr().as_ref())
    }
}

impl<F: PrimeField> SerdePrimeField for F {}

/// Convert a slice of `bool` into a `u8`.
///
/// Panics if the slice has length greater than 8.
pub fn pack(bits: &[bool]) -> u8 {
    let mut value = 0u8;
    assert!(bits.len() <= 8);
    for (bit_index, bit) in bits.iter().enumerate() {
        value |= (*bit as u8) << bit_index;
    }
    value
}

/// Writes the first `bits.len()` bits of a `u8` into `bits`.
pub fn unpack(byte: u8, bits: &mut [bool]) {
    for (bit_index, bit) in bits.iter_mut().enumerate() {
        *bit = (byte >> bit_index) & 1 == 1;
    }
}

<<<<<<< HEAD
impl<'de, F: PrimeField> serde_with::DeserializeAs<'de, F> for SerdePrimeField<F> {
    fn deserialize_as<D>(deserializer: D) -> Result<F, D::Error>
    where
        D: serde::Deserializer<'de>,
    {
        let mut compressed = F::Repr::default();
        let bytes: serde_bytes::ByteBuf = Deserialize::deserialize(deserializer)?;
        compressed.as_mut().copy_from_slice(&bytes);
        Option::from(F::from_repr(compressed))
            .ok_or_else(|| D::Error::custom("invalid prime field point encoding"))
=======
/// Reads a vector of polynomials from buffer
pub(crate) fn read_polynomial_vec<R: io::Read, F: PrimeField, B>(
    reader: &mut R,
) -> io::Result<Vec<Polynomial<F, B>>> {
    let mut len_be_bytes = [0u8; 4];
    reader.read_exact(&mut len_be_bytes)?;
    let len = u32::from_be_bytes(len_be_bytes);

    (0..len)
        .map(|_| Polynomial::<F, B>::read(reader))
        .collect::<io::Result<Vec<_>>>()
}

/// Writes a slice of polynomials to buffer
pub(crate) fn write_polynomial_slice<W: io::Write, F: PrimeField, B>(
    slice: &[Polynomial<F, B>],
    writer: &mut W,
) -> io::Result<()> {
    writer.write_all(&(slice.len() as u32).to_be_bytes())?;
    for poly in slice.iter() {
        poly.write(writer)?;
>>>>>>> 2c7f2889
    }
    Ok(())
}

/// Gets the total number of bytes of a slice of polynomials, assuming all polynomials are the same length
pub(crate) fn polynomial_slice_byte_length<F: PrimeField, B>(slice: &[Polynomial<F, B>]) -> usize {
    let field_len = F::default().to_repr().as_ref().len();
    4 + slice.len() * (4 + field_len * slice.get(0).map(|poly| poly.len()).unwrap_or(0))
}<|MERGE_RESOLUTION|>--- conflicted
+++ resolved
@@ -55,18 +55,6 @@
     }
 }
 
-<<<<<<< HEAD
-impl<'de, F: PrimeField> serde_with::DeserializeAs<'de, F> for SerdePrimeField<F> {
-    fn deserialize_as<D>(deserializer: D) -> Result<F, D::Error>
-    where
-        D: serde::Deserializer<'de>,
-    {
-        let mut compressed = F::Repr::default();
-        let bytes: serde_bytes::ByteBuf = Deserialize::deserialize(deserializer)?;
-        compressed.as_mut().copy_from_slice(&bytes);
-        Option::from(F::from_repr(compressed))
-            .ok_or_else(|| D::Error::custom("invalid prime field point encoding"))
-=======
 /// Reads a vector of polynomials from buffer
 pub(crate) fn read_polynomial_vec<R: io::Read, F: PrimeField, B>(
     reader: &mut R,
@@ -88,7 +76,6 @@
     writer.write_all(&(slice.len() as u32).to_be_bytes())?;
     for poly in slice.iter() {
         poly.write(writer)?;
->>>>>>> 2c7f2889
     }
     Ok(())
 }
