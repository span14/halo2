--- conflicted
+++ resolved
@@ -14,10 +14,7 @@
 use rayon::prelude::*;
 use std::{
     collections::{btree_map::Entry, BTreeMap, BTreeSet, HashMap, HashSet},
-<<<<<<< HEAD
     hash::Hash,
-=======
->>>>>>> 607c3a4e
     marker::PhantomData,
     sync::Arc,
 };
@@ -56,11 +53,7 @@
 #[derive(Debug, PartialEq)]
 struct IntermediateSets<F: FieldExt + Hash, Q: Query<F>> {
     rotation_sets: Vec<RotationSet<F, Q::Commitment>>,
-<<<<<<< HEAD
     super_point_set: FxHashSet<F>,
-=======
-    super_point_set: BTreeSet<F>,
->>>>>>> 607c3a4e
 }
 
 fn construct_intermediate_sets<F: FieldExt + Hash, I, Q: Query<F, Eval = F>>(
@@ -81,11 +74,7 @@
     };
 
     // All points that appear in queries
-<<<<<<< HEAD
     let mut super_point_set = FxHashSet::default();
-=======
-    let mut super_point_set = BTreeSet::new();
->>>>>>> 607c3a4e
 
     // Collect rotation sets for each commitment
     // Example elements in the vector:
@@ -94,11 +83,7 @@
     // (C_2, {r_2, r_3, r_4}),
     // (C_3, {r_2, r_3, r_4}),
     // ...
-<<<<<<< HEAD
     let mut commitment_rotation_set_map: Vec<(Q::Commitment, FxHashSet<F>)> = vec![];
-=======
-    let mut commitment_rotation_set_map: Vec<(Q::Commitment, BTreeSet<F>)> = vec![];
->>>>>>> 607c3a4e
     for query in queries.iter() {
         let rotation = query.get_point();
         super_point_set.insert(rotation);
@@ -111,11 +96,7 @@
         } else {
             commitment_rotation_set_map.push((
                 query.get_commitment(),
-<<<<<<< HEAD
                 FxHashSet::from_iter(core::iter::once(rotation)),
-=======
-                BTreeSet::from_iter(std::iter::once(rotation)),
->>>>>>> 607c3a4e
             ));
         };
     }
@@ -126,12 +107,7 @@
     // {r_1, r_2, r_3} : [C_1]
     // {r_2, r_3, r_4} : [C_2, C_3],
     // ...
-<<<<<<< HEAD
     let mut rotation_set_commitment_map: Vec<(FxHashSet<F>, Vec<Q::Commitment>)> = vec![];
-=======
-    // NOTE: we want to make the order of the collection of rotation sets independent of the opening points, to ease the verifier computation
-    let mut rotation_set_commitment_map: Vec<(BTreeSet<F>, Vec<Q::Commitment>)> = vec![];
->>>>>>> 607c3a4e
     for (commitment, rotation_set) in commitment_rotation_set_map.into_iter() {
         if let Some(rotation_set_commitment) = rotation_set_commitment_map
             .iter_mut()
