--- conflicted
+++ resolved
@@ -48,11 +48,7 @@
 rayon = "1.5.1"
 ff = "0.12"
 group = "0.12"
-<<<<<<< HEAD
 halo2curves = { path = "../arithmetic/curves" }
-=======
-halo2curves = { git = 'https://github.com/privacy-scaling-explorations/halo2curves.git', tag = "0.3.1" }
->>>>>>> 607c3a4e
 rand_core = { version = "0.6", default-features = false }
 tracing = "0.1"
 blake2b_simd = "1"
@@ -73,21 +69,12 @@
 getrandom = { version = "0.2", features = ["js"] }
 
 [features]
-<<<<<<< HEAD
-default = ["batch", "raw-unchecked"]
-=======
 default = ["batch"]
->>>>>>> 607c3a4e
 dev-graph = ["plotters", "tabbycat"]
 gadget-traces = ["backtrace"]
 sanity-checks = []
 batch = ["rand_core/getrandom"]
-<<<<<<< HEAD
-serde-raw = []
-raw-unchecked = ["serde-raw"]
 profile = []
-=======
->>>>>>> 607c3a4e
 
 [lib]
 bench = false
